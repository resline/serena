# latest
Status of the `main` branch. Changes prior to the next official version change will appear here.

<<<<<<< HEAD
=======
# 0.1.4

## Summary

This likely is the last release before the stable version 1.0.0 which will come together with the jetbrains IDE extension.
We release it for users who install Serena from a tag, since the last tag cannot be installed due to a breaking change in the mcp dependency (see #381).

Since the last release, several new languages were supported, and the Serena CLI and configurability were significantly extended.
We thank all external contributors who made a lot of the improvements possible!

>>>>>>> d5f90710
* General:
  * **Initial instructions no longer need to be loaded by the user**
  * Significantly extended CLI
  * Removed `replace_regex` tool from `ide-assistant` and `codex` contexts.
    The current string replacement tool in Claude Code seems to be sufficiently efficient and is better
    integrated with the IDE. Users who want to enable `replace_regex` can do so by customizing the context.

* Configuration:
  * Simplify customization of modes and contexts, including CLI support.
  * Possibility to customize the system prompt and outputs of simple tools, including CLI support.
  * Possibility to override tool descriptions through the context YAML.
  * Prompt templates are now automatically adapted to the enabled tools.
  * Several tools are now excluded by default, need to be included explicitly.
  * New context for ChatGPT

* Language servers:
  * Reliably detect language server termination and propagate the respective error all the way
    back to the tool application, where an unexpected termination is handled by restarting the language server
    and subsequently retrying the tool application.
  * **Add support for Swift**
  * **Add support for Bash**
  * Enhance Solargraph (Ruby) integration
    * Automatic Rails project detection via config/application.rb, Rakefile, and Gemfile analysis
    * Ruby/Rails-specific exclude patterns for improved indexing performance (vendor/, .bundle/, tmp/, log/, coverage/)
    * Enhanced error handling with detailed diagnostics and Ruby manager-specific installation instructions (rbenv, RVM, asdf)
    * Improved LSP capability negotiation and analysis completion detection
    * Better Bundler and Solargraph installation error messages with clear resolution steps

Fixes:
* Ignore `.git` in check for ignored paths and improve performance of `find_all_non_ignored_files`
* Fix language server startup issues on Windows when using Claude Code (which was due to
  default shell reconfiguration imposed by Claude Code)
<<<<<<< HEAD
=======
* Additional wait for initialization in C# language server before requesting references, allowing cross-file references to be found.
>>>>>>> d5f90710

# 0.1.3

## Summary

This is the first release of Serena to pypi. Since the last release, we have greatly improved 
stability and performance, as well as extended functionality, improved editing tools and included support for several new languages. 

* **Reduce the use of asyncio to a minimum**, improving stability and reducing the need for workarounds
   * Switch to newly developed fully synchronous LSP library `solidlsp` (derived from `multilspy`),
     removing our fork of `multilspy` (src/multilspy)
   * Switch from fastapi (which uses asyncio) to Flask in the Serena dashboard
   * The MCP server is the only asyncio-based component now, which resolves cross-component loop contamination,
     such that process isolation is no longer required.
     Neither are non-graceful shutdowns on Windows.
* **Improved editing tools**: The editing logic was simplified and improved, making it more robust.
   * The "minimal indentation" logic was removed, because LLMs did not understand it.
   * The logic for the insertion of empty lines was improved (mostly controlled by the LLM now)
* Add a task queue for the agent, which is executed in a separate and thread and
   * allows the language server to be initialized in the background, making the MCP server respond to requests
     immediately upon startup,
   * ensures that all tool executions are fully synchronized (executed linearly).
* `SearchForPatternTool`: Better default, extended parameters and description for restricting the search
* Language support:
   * Better support for C# by switching from `omnisharp` to Microsoft's official C# language server.
   * **Add support for Clojure, Elixir and Terraform. New language servers for C# and typescript.**
   * Experimental language server implementations can now be accessed by users through configuring the `language` field
* Configuration:
   * Add option `web_dashboard_open_on_launch` (allowing the dashboard to be enabled without opening a browser window) 
   * Add options `record_tool_usage_stats` and `token_count_estimator`
   * Serena config, modes and contexts can now be adjusted from the user's home directory.
   * Extended CLI to help with configuration
* Dashboard:
  * Displaying tool usage statistics if enabled in the config

Fixes:
* Fix `ExecuteShellCommandTool` and `GetCurrentConfigTool` hanging on Windows
* Fix project activation by name via `--project` not working (was broken in previous release) 
* Improve handling of indentation and newlines in symbolic editing tools
* Fix `InsertAfterSymbolTool` failing for insertions at the end of a file that did not end with a newline
* Fix `InsertBeforeSymbolTool` inserting in the wrong place in the absence of empty lines above the reference symbol
* Fix `ReplaceSymbolBodyTool` changing whitespace before/after the symbol
* Fix repository indexing not following links and catch exceptions during indexing, allowing indexing
  to continue even if unexpected errors occur for individual files.
* Fix `ImportError` in Ruby language server.
* Fix some issues with gitignore matching and interpreting of regexes in `search_for_pattern` tool.

# 2025-06-20

* **Overhaul and major improvement of editing tools!**
  This represents a very important change in Serena. Symbols can now be addressed by their `name_path` (including nested ones)
  and we introduced a regex-based replaced tools. We tuned the prompts and tested the new editing mechanism.
  It is much more reliable, flexible, and at the same time uses fewer tokens.
  The line-replacement tools are disabled by default and deprecated, we will likely remove them soon.
* **Better multi-project support and zero-config setup**: We significantly simplified the config setup, you no longer need to manually
  create `project.yaml` for each project. Project activation is now always available. 
  Any project can now be activated by just asking the LLM to do so and passing the path to a repo.
* Dashboard as web app and possibility to shut down Serena from it (or the old log GUI).
* Possibility to index your project beforehand, accelerating Serena's tools.
* Initial prompt for project supported (has to be added manually for the moment)
* Massive performance improvement of pattern search tool
* Use **process isolation** to fix stability issues and deadlocks (see #170). 
  This uses separate process for the MCP server, the Serena agent and the dashboard in order to fix asyncio-related issues.

# 2025-05-24

* Important new feature: **configurability of mode and context**, allowing better integration in a variety of clients.
  See corresponding section in readme - Serena can now be integrated in IDE assistants in a more productive way. 
  You can now also do things like switching to one-shot planning mode, ask to plan something (which will create a memory),
  then switch to interactive editing mode in the next conversation and work through the plan read from the memory.
* Some improvements to prompts.

# 2025-05-21

**Significant improvement in symbol finding!**

* Serena core:
    * `FindSymbolTool` now can look for symbols by specifying paths to them, not just the symbol name
* Language Servers:
    * Fixed `gopls` initialization
    * Symbols retrieved through the symbol tree or through overview methods now are linked to their parents


# 2025-05-19

* Serena core:
    * Bugfix in `FindSymbolTool` (a bug fixed in LS)
    * Fix in `ListDirTool`: Do not ignore files with extensions not understood by the language server, only skip ignored directories
      (error introduced in previous version)
    * Merged the two overview tools (for directories and files) into a single one: `GetSymbolsOverviewTool`
    * One-click setup for Cline enabled
    * `SearchForPatternTool` can now (optionally) search in the entire project
    * New tool `RestartLanguageServerTool` for restarting the language server (in case of other sources of editing apart from Serena)
    * Fix `CheckOnboardingPerformedTool`:
        * Tool description was incompatible with project change
        * Returned result was not as useful as it could be (now added list of memories)

* Language Servers:
    * Add further file extensions considered by the language servers for Python (.pyi), JavaScript (.jsx) and TypeScript (.tsx, .jsx)
    * Updated multilspy, adding support for Kotlin, Dart and C/C++ and several improvements.
    * Added support for PHP
    

# 2025-04-07

> **Breaking Config Changes**: make sure to set `ignore_all_files_in_gitignore`, remove `ignore_dirs`
>  and (optionally) set `ignore_paths` in your project configs. See [updated config template](myproject.template.yml)

* Serena core:
    * New tool: FindReferencingCodeSnippets
    * Adjusted prompt in CreateTextFileTool to prevent writing partial content (see [here](https://www.reddit.com/r/ClaudeAI/comments/1jpavtm/comment/mloek1x/?utm_source=share&utm_medium=web3x&utm_name=web3xcss&utm_term=1&utm_content=share_button)).
    * FindSymbolTool: allow passing a file for restricting search, not just a directory (Gemini was too dumb to pass directories)
    * Native support for gitignore files for configuring files to be ignored by serena. See also
      in *Language Servers* section below.
    * **Major Feature**: Allow Serena to switch between projects (project activation)
        * Add central Serena configuration in `serena_config.yml`, which 
            * contains the list of available projects
            * allows to configure whether project activation is enabled
            * now contains the GUI logging configuration (project configurations no longer do)
        * Add new tools `activate_project` and `get_active_project`
        * Providing a project configuration file in the launch parameters is now optional
* Logging:
    * Improve error reporting in case of initialization failure: 
      open a new GUI log window showing the error or ensure that the existing log window remains visible for some time
* Language Servers:
    * Fix C# language server initialization issue when the project path contains spaces
    * Native support for gitignore in overview, document-tree and find_references operations.
      This is an **important** addition, since previously things like `venv` and `node_modules` were scanned
      and were likely responsible for slowness of tools and even server crashes (presumably due to OOM errors).
* Agno: 
    * Fix Agno reloading mechanism causing failures when initializing the sqlite memory database #8
    * Fix Serena GUI log window not capturing logs after initialization

# 2025-04-01

Initial public version<|MERGE_RESOLUTION|>--- conflicted
+++ resolved
@@ -1,8 +1,6 @@
 # latest
 Status of the `main` branch. Changes prior to the next official version change will appear here.
 
-<<<<<<< HEAD
-=======
 # 0.1.4
 
 ## Summary
@@ -12,8 +10,6 @@
 
 Since the last release, several new languages were supported, and the Serena CLI and configurability were significantly extended.
 We thank all external contributors who made a lot of the improvements possible!
-
->>>>>>> d5f90710
 * General:
   * **Initial instructions no longer need to be loaded by the user**
   * Significantly extended CLI
@@ -46,10 +42,7 @@
 * Ignore `.git` in check for ignored paths and improve performance of `find_all_non_ignored_files`
 * Fix language server startup issues on Windows when using Claude Code (which was due to
   default shell reconfiguration imposed by Claude Code)
-<<<<<<< HEAD
-=======
 * Additional wait for initialization in C# language server before requesting references, allowing cross-file references to be found.
->>>>>>> d5f90710
 
 # 0.1.3
 
