--- conflicted
+++ resolved
@@ -213,13 +213,8 @@
     def test_runtime_dependency_setup_without_dotnet(self) -> None:
         """Test that setup fails gracefully when .NET is not installed."""
         with patch("shutil.which", return_value=None):
-<<<<<<< HEAD
-            with pytest.raises(RuntimeError, match=".NET SDK is not installed"):
+            with pytest.raises(RuntimeError, match=r"\.NET SDK is not installed"):
                 FSharpLanguageServer._setup_runtime_dependencies(Mock(), Mock())
-=======
-            with pytest.raises(RuntimeError, match=r"\.NET SDK is not installed"):
-                FSharpLanguageServer._setup_runtime_dependencies(Mock(), Mock(), Mock())
->>>>>>> 3b83c66f
 
     def test_runtime_dependency_setup_with_dotnet(self) -> None:
         """Test that setup works when .NET is available."""
